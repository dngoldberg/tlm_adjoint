--- conflicted
+++ resolved
@@ -92,63 +92,14 @@
 
 
 def function_space_id(space):
-<<<<<<< HEAD
-  return id(space)
-=======
     return id(space)
 
->>>>>>> 03df172e
 
 def RealFunctionSpace(comm=None):
     if comm is None:
         comm = default_comm()
     return FunctionSpace(UnitIntervalMesh(comm.size, comm=comm), "R", 0)
 
-<<<<<<< HEAD
-#class Function:
-#  def __init__(self, space, name = None, static = False, cache = None,
-#  checkpoint = None, tlm_depth = 0):
-#  def function_space(self):
-#  def id(self):
-#  def name(self):
-backend_Function.id = lambda self : self.count()
-
-#class ReplacementFunction:
-#  def __init__(self, x):
-#  def function_space(self):
-#  def id(self):
-#  def name(self):
-
-#def replaced_function(x):
-
-#def is_function(x):
-
-#def function_state(x):
-
-#def function_update_state(*X):
-
-#def function_is_static(x):
-
-#def function_is_cached(x):
-
-#def function_is_checkpointed(x):
-
-#def function_tlm_depth(x):
-
-def function_copy(x, name = None, static = False, cache = None,
-  checkpoint = None, tlm_depth = 0):
-  y = x.copy(deepcopy = True)
-  if not name is None: y.rename(name, "a Function")
-  y.is_static = lambda : static
-  if cache is None:
-    cache = static
-  y.is_cached = lambda : cache
-  if checkpoint is None:
-    checkpoint = not static
-  y.is_checkpointed = lambda : checkpoint
-  y.tlm_depth = lambda : tlm_depth
-  return y
-=======
 
 # class Function:
 #     def __init__(self, space, name=None, static=False, cache=None,
@@ -207,7 +158,6 @@
     y.tlm_depth = lambda: tlm_depth
     return y
 
->>>>>>> 03df172e
 
 def function_assign(x, y):
     if isinstance(y, (int, float)):
